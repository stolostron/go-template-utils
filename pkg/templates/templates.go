// Copyright (c) 2020 Red Hat, Inc.
// Copyright Contributors to the Open Cluster Management project

package templates

import (
	"bytes"
	"crypto/aes"
	"encoding/json"
	"errors"
	"fmt"
	"reflect"
	"regexp"
	"strconv"
	"strings"
	"text/template"

	"github.com/golang/glog"
	"github.com/spf13/cast"
	"github.com/stolostron/kubernetes-dependency-watches/client"
	yaml "gopkg.in/yaml.v3"
	metav1 "k8s.io/apimachinery/pkg/apis/meta/v1"
	"k8s.io/apimachinery/pkg/runtime/schema"
	"k8s.io/client-go/kubernetes"
	"k8s.io/client-go/rest"
)

const (
	defaultStartDelim = "{{"
	defaultStopDelim  = "}}"
	IVSize            = 16 // Size in bytes
	glogDefLvl        = 2
	protectedPrefix   = "$ocm_encrypted:"
	yamlIndentation   = 2
)

var (
	ErrAESKeyNotSet                      = errors.New("AESKey must be set to use this encryption mode")
	ErrInvalidAESKey                     = errors.New("the AES key is invalid")
	ErrInvalidB64OfEncrypted             = errors.New("the encrypted string is invalid base64")
	ErrIVNotSet                          = errors.New("initialization vector must be set to use this encryption mode")
	ErrInvalidIV                         = errors.New("initialization vector must be 128 bits")
	ErrInvalidPKCS7Padding               = errors.New("invalid PCKS7 padding")
	ErrMissingAPIResource                = errors.New("one or more API resources are not installed on the API server")
	ErrMissingAPIResourceInvalidTemplate = errors.New(
		"one or more API resources are not installed on the API server which could have led to the templating error",
	)
	ErrProtectNotEnabled = errors.New("the protect template function is not enabled in this mode")
)

// Config is a struct containing configuration for the API. Some are required.
//
// - AdditionalIndentation sets the number of additional spaces to be added to the input number
// to the indent method. This is useful in situations when the indentation should be relative
// to a logical starting point in a YAML file.
//
// - DisabledFunctions is a slice of default template function names that should be disabled.
// - KubeAPIResourceList sets the cache for the Kubernetes API resources. If this is
// set, template processing will not try to rediscover the Kubernetes API resources
// needed for dynamic client/ GVK lookups.
//
// - EncryptionConfig is the configuration for template encryption/decryption functionality.
//
// - InitializationVector is the initialization vector (IV) used in the AES-CBC encryption/decryption. Note that it must
// be equal to the AES block size which is always 128 bits (16 bytes). This value must be random but does not need to be
// private. Its purpose is to make the same plaintext value, when encrypted with the same AES key, appear unique. When
// performing decryption, the IV must be the same as it was for the encryption of the data. Note that all values
// encrypted in the template will use this same IV, which means that duplicate plaintext values that are encrypted will
// yield the same encrypted value in the template.
//
// - LookupNamespace is the namespace to restrict "lookup" template functions (e.g. fromConfigMap)
// to. If this is not set (i.e. an empty string), then all namespaces can be used.
//
// - StartDelim customizes the start delimiter used to distinguish a template action. This defaults
// to "{{". If StopDelim is set, this must also be set.
//
// - StopDelim customizes the stop delimiter used to distinguish a template action. This defaults
// to "}}". If StartDelim is set, this must also be set.
type Config struct {
	AdditionalIndentation uint
	DisabledFunctions     []string
	EncryptionConfig
	KubeAPIResourceList []*metav1.APIResourceList
	LookupNamespace     string
	StartDelim          string
	StopDelim           string
}

// EncryptionConfig is a struct containing configuration for template encryption/decryption functionality.
//
// - AESKey is an AES key (e.g. AES-256) to use for the "protect" template function and decrypting
// such values.
//
// - AESKeyFallback is an AES key to try if the decryption fails using AESKey.
//
// - DecryptionConcurrency is the concurrency (i.e. number of Goroutines) limit when decrypting encrypted strings. Not
// setting this value is the equivalent of setting this to 1, which means no concurrency.
//
// - DecryptionEnabled enables automatic decrypting of encrypted strings. AESKey and InitializationVector must also be
// set if this is enabled.
//
// - EncryptionEnabled enables the "protect" template function and "fromSecret" returns encrypted content. AESKey and
// InitializationVector must also be set if this is enabled.
//
// - InitializationVector is the initialization vector (IV) used in the AES-CBC encryption/decryption. Note that it must
// be equal to the AES block size which is always 128 bits (16 bytes). This value must be random but does not need to be
// private. Its purpose is to make the same plaintext value, when encrypted with the same AES key, appear unique. When
// performing decryption, the IV must be the same as it was for the encryption of the data. Note that all values
// encrypted in the template will use this same IV, which means that duplicate plaintext values that are encrypted will
// yield the same encrypted value in the template.
type EncryptionConfig struct {
	AESKey                []byte
	AESKeyFallback        []byte
	DecryptionConcurrency uint8
	DecryptionEnabled     bool
	EncryptionEnabled     bool
	InitializationVector  []byte
}

// TemplateResolver is the API for processing templates. It's better to use the NewResolver function
// instead of instantiating this directly so that configuration defaults and validation are applied.
type TemplateResolver struct {
	kubeClient *kubernetes.Interface
	kubeConfig *rest.Config
	config     Config
	// Denotes if the lookup template function encountered an API resource that is not installed on
	// the Kubernetes API server.
	missingAPIResource bool
	referencedObjects  []client.ObjectIdentifier
}

type TemplateResult struct {
	ResolvedJSON      []byte
	ReferencedObjects []client.ObjectIdentifier
}

// NewResolver creates a new TemplateResolver instance, which is the API for processing templates.
//
// - kubeClient is the Kubernetes client to be used for the template lookup functions.
//
// - config is the Config instance for configuration for template processing.
func NewResolver(kubeClient *kubernetes.Interface, kubeConfig *rest.Config, config Config) (*TemplateResolver, error) {
	if kubeClient == nil {
		return nil, fmt.Errorf("kubeClient must be a non-nil value")
	}

	err := validateEncryptionConfig(config.EncryptionConfig)
	if err != nil {
		return nil, fmt.Errorf("error validating EncryptionConfig: %w", err)
	}

	if (config.StartDelim != "" && config.StopDelim == "") || (config.StartDelim == "" && config.StopDelim != "") {
		return nil, fmt.Errorf("the configurations StartDelim and StopDelim cannot be set independently")
	}

	// It's only required to check config.StartDelim since it's invalid to set these independently
	if config.StartDelim == "" {
		config.StartDelim = defaultStartDelim
		config.StopDelim = defaultStopDelim
	}

	glog.V(glogDefLvl).Infof("Using the delimiters of %s and %s", config.StartDelim, config.StopDelim)

	return &TemplateResolver{
		kubeClient: kubeClient,
		kubeConfig: kubeConfig,
		config:     config,
	}, nil
}

// HasTemplate performs a simple check for the template start delimiter or the "$ocm_encrypted" prefix
// (checkForEncrypted must be set to true) to indicate if the input byte slice has a template. If the startDelim
// argument is an empty string, the default start delimiter of "{{" will be used.
func HasTemplate(template []byte, startDelim string, checkForEncrypted bool) bool {
	if startDelim == "" {
		startDelim = defaultStartDelim
	}

	templateStr := string(template)
	glog.V(glogDefLvl).Infof("HasTemplate template str:  %v", templateStr)
	glog.V(glogDefLvl).Infof("Checking for the start delimiter:  %s", startDelim)

	hasTemplate := false
	if strings.Contains(templateStr, startDelim) {
		hasTemplate = true
	} else if checkForEncrypted && strings.Contains(templateStr, protectedPrefix) {
		hasTemplate = true
	}

	glog.V(glogDefLvl).Infof("hasTemplate: %v", hasTemplate)

	return hasTemplate
}

// UsesEncryption searches for templates that would generate encrypted values and returns a boolean
// whether one was found.
func UsesEncryption(template []byte, startDelim string, stopDelim string) bool {
	if startDelim == "" {
		startDelim = defaultStartDelim
	}

	if stopDelim == "" {
		stopDelim = defaultStopDelim
	}

	templateStr := string(template)
	glog.V(glogDefLvl).Infof("usesEncryption template str:  %v", templateStr)
	glog.V(glogDefLvl).Infof("Checking for encryption functions")

	// Check for encryption template functions:
	// {{ fromSecret ... }}
	// {{ ... | protect }}
	d1 := regexp.QuoteMeta(startDelim)
	d2 := regexp.QuoteMeta(stopDelim)
	re := regexp.MustCompile(d1 + `(\s*fromSecret\s+.*|.*\|\s*protect\s*)` + d2)
	usesEncryption := re.MatchString(templateStr)

	glog.V(glogDefLvl).Infof("usesEncryption: %v", usesEncryption)

	return usesEncryption
}

// getValidContext takes an input context struct with string fields and
// validates it. If is is valid, the context will be returned as is. If the
// input context is nil, an empty struct will be returned. If it's not valid, an
// error will be returned.
func getValidContext(context interface{}) (ctx interface{}, _ error) {
	var ctxType reflect.Type

	if context == nil {
		ctx = struct{}{}

		return ctx, nil
	}

	ctxType = reflect.TypeOf(context)
	if ctxType.Kind() != reflect.Struct {
		return nil, fmt.Errorf("the input context must be a struct with string fields, got %s", ctxType)
	}

	for i := 0; i < ctxType.NumField(); i++ {
		f := ctxType.Field(i)
		if f.Type.Kind() != reflect.String {
			return nil, errors.New("the input context must be a struct with string fields")
		}
	}

	return context, nil
}

// SetKubeAPIResourceList overrides the KubeAPIResourceList value on the TemplateResolver
// configuration.
func (t *TemplateResolver) SetKubeAPIResourceList(resourceList []*metav1.APIResourceList) {
	t.config.KubeAPIResourceList = resourceList
}

// SetEncryptionConfig accepts an EncryptionConfig struct and validates it to ensure that if
// encryption and/or decryption are enabled that the AES Key and Initialization Vector are valid. If
// validation passes, SetEncryptionConfig updates the EncryptionConfig in the TemplateResolver
// configuration. Otherwise, an error is returned and the configuration is unchanged.
func (t *TemplateResolver) SetEncryptionConfig(encryptionConfig EncryptionConfig) error {
	glog.V(glogDefLvl).Info("Setting EncryptionConfig for templates")

	err := validateEncryptionConfig(encryptionConfig)
	if err != nil {
		return err
	}

	t.config.EncryptionConfig = encryptionConfig

	return nil
}

// validateEncryptionConfig validates an EncryptionConfig struct to to ensure that if encryption
// and/or decryption are enabled that the AES Key and Initialization Vector are valid.
func validateEncryptionConfig(encryptionConfig EncryptionConfig) error {
	if encryptionConfig.EncryptionEnabled || encryptionConfig.DecryptionEnabled {
		// Ensure AES Key is set
		if encryptionConfig.AESKey == nil {
			return ErrAESKeyNotSet
		}
		// Validate AES Key
		_, err := aes.NewCipher(encryptionConfig.AESKey)
		if err != nil {
			return fmt.Errorf("%w: %v", ErrInvalidAESKey, err)
		}

		// Validate the fallback AES Key
		if encryptionConfig.AESKeyFallback != nil {
			_, err = aes.NewCipher(encryptionConfig.AESKeyFallback)
			if err != nil {
				return fmt.Errorf("%w: %v", ErrInvalidAESKey, err)
			}
		}

		// Ensure Initialization Vector is set
		if encryptionConfig.InitializationVector == nil {
			return ErrIVNotSet
		}
		// AES uses a 128 bit (16 byte) block size no matter the key size. The initialization vector
		// must be the same length as the block size.
		if len(encryptionConfig.InitializationVector) != IVSize {
			return ErrInvalidIV
		}

		if encryptionConfig.EncryptionEnabled {
			glog.V(glogDefLvl).Info("Template encryption is enabled")
		}

		if encryptionConfig.DecryptionEnabled {
			glog.V(glogDefLvl).Info("Template decryption is enabled")
		}
	} else {
		glog.V(glogDefLvl).Info("Template encryption and decryption is disabled")
	}

	return nil
}

// ResolveTemplate accepts a map marshaled as JSON. It also accepts a struct
// with string fields that will be made available when the template is processed.
// For example, if the argument is `struct{ClusterName string}{"cluster1"}`,
// the value `cluster1` would be available with `{{ .ClusterName }}`. This can
// also be `nil` if no fields should be made available.
//
// ResolveTemplate will process any template strings in the map and return the processed map. The
// ErrMissingAPIResource is returned when one or more "lookup" calls referenced an API resource
// which isn't installed on the Kubernetes API server. In this case, the resolved template is still
// returned. ErrMissingAPIResourceInvalidTemplate can also be returned in this case but it also means the template
// failed to resolve, so the resolved template will not be returned.
func (t *TemplateResolver) ResolveTemplate(tmplJSON []byte, context interface{}) (TemplateResult, error) {
	glog.V(glogDefLvl).Infof("ResolveTemplate for: %v", tmplJSON)

	// Always reset this value on each ResolveTemplate call.
	t.missingAPIResource = false
	t.referencedObjects = []client.ObjectIdentifier{}

	var resolvedResult TemplateResult

	ctx, err := getValidContext(context)
	if err != nil {
		return resolvedResult, err
	}

	// Build Map of supported template functions
	funcMap := template.FuncMap{
		"fromSecret":       t.fromSecret,
		"fromConfigMap":    t.fromConfigMap,
		"fromClusterClaim": t.fromClusterClaim,
		"lookup":           t.lookup,
		"base64enc":        base64encode,
		"base64dec":        base64decode,
		"autoindent":       autoindent,
		"indent":           t.indent,
		"atoi":             atoi,
		"toInt":            toInt,
		"toBool":           toBool,
		"toLiteral":        toLiteral,
	}

	// Add all the functions from sprig we will support
	for _, fname := range exportedSprigFunctions {
		funcMap[fname] = getSprigFunc(fname)
	}

	if t.config.EncryptionEnabled {
		funcMap["fromSecret"] = t.fromSecretProtected
		funcMap["protect"] = t.protect
	} else {
		// In other encryption modes, return a readable error if the protect template function is accidentally used.
		funcMap["protect"] = func(s string) (string, error) { return "", ErrProtectNotEnabled }
	}

	for _, funcName := range t.config.DisabledFunctions {
		delete(funcMap, funcName)
	}

	// create template processor and Initialize function map
	tmpl := template.New("tmpl").Delims(t.config.StartDelim, t.config.StopDelim).Funcs(funcMap)

	// convert the JSON to YAML
	templateYAMLBytes, err := jsonToYAML(tmplJSON)
	if err != nil {
		return resolvedResult, fmt.Errorf("failed to convert the policy template to YAML: %w", err)
	}

	templateStr := string(templateYAMLBytes)
	glog.V(glogDefLvl).Infof("Initial template str to resolve : %v ", templateStr)

	if t.config.DecryptionEnabled {
		templateStr, err = t.processEncryptedStrs(templateStr)
		if err != nil {
			return resolvedResult, err
		}
	}

	// process for int or bool
	if strings.Contains(templateStr, "toInt") ||
		strings.Contains(templateStr, "toBool") ||
		strings.Contains(templateStr, "toLiteral") {
		templateStr = t.processForDataTypes(templateStr)
	}

	// convert `autoindent` placeholders to `indent N`
	if strings.Contains(templateStr, "autoindent") {
		templateStr = t.processForAutoIndent(templateStr)
	}

	tmpl, err = tmpl.Parse(templateStr)
	if err != nil {
		tmplJSONStr := string(tmplJSON)
		glog.Errorf(
			"error parsing template JSON string %v,\n template str %v,\n error: %v", tmplJSONStr, templateStr, err,
		)

		return resolvedResult, fmt.Errorf("failed to parse the template JSON string %v: %w", tmplJSONStr, err)
	}

	var buf strings.Builder

	err = tmpl.Execute(&buf, ctx)
	if err != nil {
		tmplJSONStr := string(tmplJSON)
		glog.Errorf("error resolving the template %v,\n template str %v,\n error: %v", tmplJSONStr, templateStr, err)

		if t.missingAPIResource {
			return resolvedResult, fmt.Errorf("%w: %v: %v", ErrMissingAPIResourceInvalidTemplate, err, tmplJSONStr)
		}

		return resolvedResult, fmt.Errorf("failed to resolve the template %v: %w", tmplJSONStr, err)
	}

	resolvedTemplateStr := buf.String()
	glog.V(glogDefLvl).Infof("resolved template str: %v ", resolvedTemplateStr)
	// unmarshall before returning

	resolvedTemplateBytes, err := yamlToJSON([]byte(resolvedTemplateStr))
	if err != nil {
		return resolvedResult, fmt.Errorf("failed to convert the resolved template back to YAML: %w", err)
	}

	if t.missingAPIResource {
		return resolvedResult, ErrMissingAPIResource
	}

	resolvedResult.ResolvedJSON = resolvedTemplateBytes
	resolvedResult.ReferencedObjects = t.referencedObjects

	return resolvedResult, nil
}

// nolint: wsl
func (t *TemplateResolver) processForDataTypes(str string) string {
	// The idea is to remove the quotes enclosing the template if it has toBool, toInt, or toLiteral.
	// Quotes around the resolved template forces the value to be a string so removal of these quotes allows YAML to
	// process the datatype correctly.

	// the below pattern searches for optional block scalars | or >.. followed by the quoted template ,
	// and replaces it with just the template txt thats inside the outer quotes
	// ex-1 key : '{{ "6" | toInt }}'  .. is replaced with  key : {{ "6" | toInt }}
	// ex-2 key : |
	//						'{{ "true" | toBool }}' .. is replaced with key : {{ "true" | toBool }}

	// NOTES : on testing it was found that
	// outer quotes around key-values are always single quotes
	// even if the user input is with  double quotes , the yaml processed and saved with single quotes

	d1 := regexp.QuoteMeta(t.config.StartDelim)
	d2 := regexp.QuoteMeta(t.config.StopDelim)
	re := regexp.MustCompile(
		`:\s+(?:[\|>]-?\s+)?(?:'?\s*)(` + d1 + `.*\|\s*(?:toInt|toBool|toLiteral).*` + d2 + `)(?:\s*'?)`,
	)
	glog.V(glogDefLvl).Infof("\n Pattern: %v\n", re.String())

	submatchall := re.FindAllStringSubmatch(str, -1)
	glog.V(glogDefLvl).Infof("\n All Submatches:\n%v", submatchall)

	processeddata := re.ReplaceAllString(str, ": $1")
	glog.V(glogDefLvl).Infof("\n processed data :\n%v", processeddata)

	return processeddata
}

// processForAutoIndent converts any `autoindent` placeholders into `indent N` in the string.
// The processed input string is returned.
func (t *TemplateResolver) processForAutoIndent(str string) string {
	d1 := regexp.QuoteMeta(t.config.StartDelim)
	d2 := regexp.QuoteMeta(t.config.StopDelim)
	// Detect any templates that contain `autoindent` and capture the spaces before it.
	// Later on, the amount of spaces will dictate the conversion of `autoindent` to `indent`.
	// This is not a very strict regex as occasionally, a user will make a mistake such as
	// `config: '{{ "hello\nworld" | autoindent }}'`. In that event, `autoindent` will change to
	// `indent 1`, but `indent` properly handles this.
	re := regexp.MustCompile(`( *)(?:'|")?(` + d1 + `.*\| *autoindent *` + d2 + `)`)
	glog.V(glogDefLvl).Infof("\n Pattern: %v\n", re.String())

	submatches := re.FindAllStringSubmatch(str, -1)
	processed := str

	glog.V(glogDefLvl).Infof("\n All Submatches:\n%v", submatches)

	for _, submatch := range submatches {
		numSpaces := len(submatch[1]) - int(t.config.AdditionalIndentation)
		matchStr := submatch[2]
		newMatchStr := strings.Replace(matchStr, "autoindent", fmt.Sprintf("indent %d", numSpaces), 1)
		processed = strings.Replace(processed, matchStr, newMatchStr, 1)
	}

	glog.V(glogDefLvl).Infof("\n processed data :\n%v", processed)

	return processed
}

// jsonToYAML converts JSON to YAML using yaml.v3. This is important since
// line wrapping is disabled in v3.
func jsonToYAML(j []byte) ([]byte, error) {
	// Convert the JSON to an object
	var jsonObj interface{}

	err := yaml.Unmarshal(j, &jsonObj)
	if err != nil {
		return nil, err // nolint:wrapcheck
	}

	// Marshal this object into YAML
	var b bytes.Buffer
	yamlEncoder := yaml.NewEncoder(&b)
	yamlEncoder.SetIndent(yamlIndentation)

	err = yamlEncoder.Encode(&jsonObj)
	if err != nil {
		return nil, err // nolint:wrapcheck
	}

	return b.Bytes(), nil
}

// yamlToJSON converts YAML to JSON.
func yamlToJSON(y []byte) ([]byte, error) {
	// Convert the YAML to an object.
	var yamlObj interface{}

	err := yaml.Unmarshal(y, &yamlObj)
	if err != nil {
		return nil, err // nolint:wrapcheck
	}

	// Convert this object to JSON
	return json.Marshal(yamlObj) // nolint:wrapcheck
}

func (t *TemplateResolver) indent(spaces int, v string) string {
	pad := strings.Repeat(" ", spaces+int(t.config.AdditionalIndentation))
	npad := "\n" + pad + strings.Replace(v, "\n", "\n"+pad, -1)

	return strings.TrimSpace(npad)
}

// This is so that the user gets a nicer error in the event some valid scenario slips through the
// regex.
func autoindent(v string) (string, error) {
	return "", errors.New("an unexpected error occurred where autoindent could not be processed")
}

func toInt(v interface{}) int {
	return cast.ToInt(v)
}

func atoi(a string) int {
	i, _ := strconv.Atoi(a)

	return i
}

func toBool(a string) bool {
	b, _ := strconv.ParseBool(a)

	return b
}

<<<<<<< HEAD
func (t *TemplateResolver) addToReferencedObjects(apiversion string, kind string, namespace string, name string) {
=======
// toLiteral just returns the input string as it is, however, this template function will be used to detect when
// to remove quotes around the template string after the template is processed.
func toLiteral(a string) string {
	return a
}

func (t *TemplateResolver) addToReferencedObs(apiversion string, kind string, namespace string, name string) {
>>>>>>> e308007f
	gvk := schema.FromAPIVersionAndKind(apiversion, kind)

	objID := client.ObjectIdentifier{
		Group:     gvk.Group,
		Version:   gvk.Version,
		Kind:      kind,
		Namespace: namespace,
		Name:      name,
	}
	t.referencedObjects = append(t.referencedObjects, objID)
}<|MERGE_RESOLUTION|>--- conflicted
+++ resolved
@@ -578,17 +578,14 @@
 	return b
 }
 
-<<<<<<< HEAD
-func (t *TemplateResolver) addToReferencedObjects(apiversion string, kind string, namespace string, name string) {
-=======
 // toLiteral just returns the input string as it is, however, this template function will be used to detect when
 // to remove quotes around the template string after the template is processed.
 func toLiteral(a string) string {
 	return a
 }
 
-func (t *TemplateResolver) addToReferencedObs(apiversion string, kind string, namespace string, name string) {
->>>>>>> e308007f
+
+func (t *TemplateResolver) addToReferencedObjects(apiversion string, kind string, namespace string, name string) {
 	gvk := schema.FromAPIVersionAndKind(apiversion, kind)
 
 	objID := client.ObjectIdentifier{
